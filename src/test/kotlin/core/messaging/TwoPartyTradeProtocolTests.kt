--- conflicted
+++ resolved
@@ -195,24 +195,14 @@
     // of gets and puts.
     private fun makeNodeWithTracking(name: String): MockNetwork.MockNode {
         // Create a node in the mock network ...
-<<<<<<< HEAD
-        return net.createNode(null) { path, config, net, tsNode ->
-            object : MockNetwork.MockNode(path, config, net, tsNode) {
-                // That constructs the storage service object in a customised way ...
-                override fun constructStorageService(attachments: NodeAttachmentService, keypair: KeyPair, identity: Party): StorageServiceImpl {
-                    // To use RecordingMaps instead of ordinary HashMaps.
-                    return StorageServiceImpl(attachments, keypair, identity, { tableName -> name })
-=======
         return net.createNode(null, nodeFactory = object : MockNetwork.Factory {
             override fun create(dir: Path, config: NodeConfiguration, network: MockNetwork, timestamperAddr: LegallyIdentifiableNode?): MockNetwork.MockNode {
                 return object : MockNetwork.MockNode(dir, config, network, timestamperAddr) {
                     // That constructs the storage service object in a customised way ...
-                    override fun constructStorageService(attachments: NodeAttachmentService, keypair: KeyPair, identity: Party,
-                                                         contractFactory: ContractFactory): StorageServiceImpl {
+                    override fun constructStorageService(attachments: NodeAttachmentService, keypair: KeyPair, identity: Party): StorageServiceImpl {
                         // To use RecordingMaps instead of ordinary HashMaps.
-                        return StorageServiceImpl(attachments, contractFactory, keypair, identity, { tableName -> name })
+                        return StorageServiceImpl(attachments, keypair, identity, { tableName -> name })
                     }
->>>>>>> eecdba9e
                 }
             }
         })
