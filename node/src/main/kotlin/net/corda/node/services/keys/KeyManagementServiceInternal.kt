package net.corda.node.services.keys

import net.corda.core.identity.PartyAndCertificate
import net.corda.core.node.services.IdentityService
import net.corda.core.node.services.KeyManagementService
import org.bouncycastle.operator.ContentSigner
import java.security.KeyPair
import java.security.PublicKey
import java.util.*

interface KeyManagementServiceInternal : KeyManagementService {

    val identityService: IdentityService

    fun start(initialKeyPairs: Set<KeyPair>)

<<<<<<< HEAD
@Entity
@Table(name = "pk_hash_to_ext_id_map", indexes = [
    Index(name = "ext_id_idx", columnList = "external_id")
])
class PublicKeyHashToExternalId(
        @Column(name = "external_id", nullable = false)
        @Type(type = "uuid-char")
        val externalId: UUID,

        @Id
        @Column(name = "public_key_hash", nullable = false)
        val publicKeyHash: String

) {
    constructor(accountId: UUID, publicKey: PublicKey)
            : this(accountId, publicKey.toStringShort())

}
=======
    fun freshKeyInternal(externalId: UUID?): PublicKey

    fun getSigner(publicKey: PublicKey): ContentSigner

    // Unlike initial keys, freshkey() is related confidential keys and it utilises platform's software key generation
    // thus, without using [cryptoService]).
    override fun freshKey(): PublicKey {
        return freshKeyInternal(null)
    }

    override fun freshKey(externalId: UUID): PublicKey {
        return freshKeyInternal(externalId)
    }

    override fun freshKeyAndCert(identity: PartyAndCertificate, revocationEnabled: Boolean): PartyAndCertificate {
        return freshCertificate(identityService, freshKeyInternal(null), identity, getSigner(identity.owningKey))
    }

    override fun freshKeyAndCert(identity: PartyAndCertificate, revocationEnabled: Boolean, externalId: UUID): PartyAndCertificate {
        return freshCertificate(identityService, freshKeyInternal(externalId), identity, getSigner(identity.owningKey))
    }
}
>>>>>>> b13f00e0
<|MERGE_RESOLUTION|>--- conflicted
+++ resolved
@@ -14,26 +14,6 @@
 
     fun start(initialKeyPairs: Set<KeyPair>)
 
-<<<<<<< HEAD
-@Entity
-@Table(name = "pk_hash_to_ext_id_map", indexes = [
-    Index(name = "ext_id_idx", columnList = "external_id")
-])
-class PublicKeyHashToExternalId(
-        @Column(name = "external_id", nullable = false)
-        @Type(type = "uuid-char")
-        val externalId: UUID,
-
-        @Id
-        @Column(name = "public_key_hash", nullable = false)
-        val publicKeyHash: String
-
-) {
-    constructor(accountId: UUID, publicKey: PublicKey)
-            : this(accountId, publicKey.toStringShort())
-
-}
-=======
     fun freshKeyInternal(externalId: UUID?): PublicKey
 
     fun getSigner(publicKey: PublicKey): ContentSigner
@@ -56,4 +36,3 @@
         return freshCertificate(identityService, freshKeyInternal(externalId), identity, getSigner(identity.owningKey))
     }
 }
->>>>>>> b13f00e0
